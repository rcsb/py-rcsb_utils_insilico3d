--- conflicted
+++ resolved
@@ -9,12 +9,8 @@
   13-Oct-2021  - V0.17 Changed AlphaFoldProvider to use HTTP instead of FTP for accessing files on remote server
   18-Oct-2021  - V0.18 Reorganized directory structure and cache of provided model files
   15-Dec-2021  - V0.19 Update location and filenames of AlphaFold models on FTP server
-<<<<<<< HEAD
   10-Feb-2022  - V0.20 PyPI Checkpoint
   10-Mar-2022  - V0.21 Remove SwissModel classes until ready for production;
                        Update ModBase classes to utilize updated modbase_utils submodule;
                        Add ModelArchiveProvider classes;
-                       Update caching method and directory tree structure for storing models in all classes
-=======
-  10-Feb-2022  - V0.20 PyPI Checkpoint
->>>>>>> bfcb5b67
+                       Update caching method and directory tree structure for storing models in all classes